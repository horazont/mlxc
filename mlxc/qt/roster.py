import asyncio
import functools
import logging

import asyncio_xmpp.jid

from . import Qt

from .ui import Ui_roster_window, Ui_roster_msg_box, Ui_roster_msg_box_stack

from . import add_contact, account_manager, presence_state_list_model, utils

from mlxc.utils import *

import mlxc.account
import mlxc.client
import mlxc.roster_model

logger = logging.getLogger(__name__)

# class RosterTreeView(Qt.QTreeView):
#     def dragMoveEvent(self, event):
#         super().dragMoveEvent(event)
#         item = self.model()._get_entry(self.indexAt(event.pos()))
#         droppos = self.dropIndicatorPosition()
#         if droppos != self.OnItem:
#             destination = item.parent
#         else:
#             destination = item

        # mimedata = event.mimeData()
        # print(" ".join(mimedata.formats()))

class RosterMsgBox(Qt.QWidget, Ui_roster_msg_box):
    done = Qt.pyqtSignal()

    def __init__(self, text,
                 account_jid=None,
                 modify_callback=None,
                 reconnect_callback=None,
                 parent=None):
        super().__init__(parent)
        self.setupUi(self)
        self.message.setText(text)

        self.account_jid = account_jid

        any_button_visible = False
        if modify_callback is not None:
            any_button_visible = True
            self.btn_modify.setVisible(True)
            self.btn_modify.clicked.connect(self.done)
            self.btn_modify.clicked.connect(modify_callback)
        else:
            self.btn_modify.setVisible(False)

        if reconnect_callback is not None:
            any_button_visible = True
            self.btn_retry.setVisible(True)
            self.btn_retry.clicked.connect(self.done)
            self.btn_retry.clicked.connect(reconnect_callback)
        else:
            self.btn_retry.setVisible(False)

        if not any_button_visible:
            self.btnbox.setVisible(False)

class RosterMsgBoxStack(Qt.QWidget, Ui_roster_msg_box_stack):
    def __init__(self, parent=None):
        super().__init__(parent)
        self.setupUi(self)

        self._messages = []
        self._current = None

        self.btn_dismiss.clicked.connect(self._dismiss)
        self._update_view()

    def _dismiss(self, *args):
        if self._current is None:
            self._update_view()
            return
        return self._dismiss_message(self._current)

    def _dismiss_message(self, msg):
        for i, (_, widget) in enumerate(self._messages):
            if widget is msg:
                break
        else:
            logger.warning("invalid message: %r", msg)
            return

        del self._messages[i]
        if msg is self._current:
            self.frame.layout().removeWidget(self._current)
        self._update_view()

    def add_message(self, title, *args, **kwargs):
        msg = RosterMsgBox(*args, parent=self, **kwargs)
        msg.setVisible(False)
        msg.done.connect(functools.partial(self._dismiss_message, msg))
        self._messages.append((title, msg))
        if len(self._messages) == 1:
            self._update_view()

    def clear_account_messages(self, account_jid):
        for _, msg in list(self._messages):
            if hasattr(msg, "account_jid") and msg.account_jid == account_jid:
                self._dismiss_message(account_jid)

    def _update_view(self):
        if not self._messages:
            self.setVisible(False)
            return
        self.setVisible(True)
        title, widget = self._messages[0]
        self.message_title.setText(title)
        if self._current:
            self.frame.layout().removeWidget(self._current)
        self.frame.layout().insertWidget(1, widget)
        self._current = widget
        self._current.setVisible(True)
        self.message_counter.setText("({}/{})".format(
            1, len(self._messages)))


class QtClient(mlxc.client.Client):
    @classmethod
    def account_manager_factory(cls):
        from .account_manager import QtAccountManager
        return QtAccountManager()

    @classmethod
    def roster_factory(cls):
        from .roster_model import QtRoster
        return QtRoster()

    def __init__(self):
        super().__init__()
        self.on_account_error = None

    def _setup_account_state(self, jid):
        state = super()._setup_account_state(jid)
        state.on_error = self._handle_account_error
        return state

    def _handle_account_error(self, jid, exc, title, text):
        if self.on_account_error:
            self.on_account_error(jid, exc, title, text)


class Roster(Qt.QMainWindow, Ui_roster_window):
    def __init__(self, client):
        self.tray_icon = None
        super().__init__()

        # XXX: This should be fixed.
        # import PyQt5.QtWidgets
        # PyQt5.QtWidgets.QTreeView = RosterTreeView
        self.setupUi(self)
        # PyQt5.QtWidgets.QTreeView = Qt.QTreeView

        # bind to signals

        self.action_add_contact.triggered.connect(
            self._on_add_contact)
        self.action_quit.triggered.connect(
            self._on_quit)
        self.action_account_manager.triggered.connect(
            self._on_account_manager)

        self.roster_msg_box_stack = RosterMsgBoxStack(parent=self)
        self.verticalLayout.layout().insertWidget(
            1,
            self.roster_msg_box_stack)

        # set up tray icon
        if Qt.QSystemTrayIcon.isSystemTrayAvailable():
            self.tray_icon = Qt.QSystemTrayIcon()
            self.tray_icon.setIcon(Qt.QIcon.fromTheme("edit-copy"))
            self.tray_icon.setVisible(True)
            self.tray_icon.activated.connect(self._on_tray_icon_activated)
        else:
            self.tray_icon = None

        self.client = client
        self.client.on_account_error = self._on_account_error
        self.account_manager_dlg = account_manager.DlgAccountManager(
            self.client.accounts)

        self.roster_view.setModel(self.client.roster_root.model)
<<<<<<< HEAD
        self.roster_view.header().setStretchLastSection(False)
        self.roster_view.header().setSectionResizeMode(
            0,
            self.roster_view.header().Stretch)
        self.roster_view.header().setSectionResizeMode(
            1,
            self.roster_view.header().Fixed)
        self.roster_view.setColumnWidth(
            1,
            round(1.5*self.roster_view.fontMetrics().boundingRect("M").width())
        )
        self.roster_view.setContextMenuPolicy(
            Qt.Qt.CustomContextMenu)
        self.roster_view.customContextMenuRequested.connect(
            self._on_roster_view_context_menu_request)
=======
        self.roster_view.setSelectionBehavior(self.roster_view.SelectRows)
>>>>>>> e1590491

        self.presence_state_selector.setModel(
            presence_state_list_model.model)
        self.presence_state_selector.currentIndexChanged.connect(
            self._on_presence_state_changed)
        self.presence_state_selector.setCurrentIndex(1)

    def _on_roster_view_context_menu_request(self, pos):
        index = self.roster_view.indexAt(pos)
        view = self.client.roster_root.model.get_entry_view(index)
        if view is None:
            return

        global_pos = self.roster_view.mapToGlobal(pos)
        view.context_menu(self, global_pos)

    @utils.asyncify
    @asyncio.coroutine
    def _modify_account(self, account_jid, *args):
        self.account_manager_dlg.show()
        yield from self.account_manager_dlg.modify_jid(account_jid)

    def _on_account_error(self, jid, exc, title, text):
        self.roster_msg_box_stack.add_message(
            str(jid),
            "{}: {}".format(title, text),
            account_jid=jid,
            modify_callback=functools.partial(self._modify_account, jid)
        )

    def _on_add_contact(self, checked):
        @asyncio.coroutine
        def test():
            print((yield from add_contact.add_contact(
                self,
                self.account_manager_dlg.accounts.model)))

        logged_async(test())

    def _on_account_manager(self):
        self.account_manager_dlg.show()

    def _on_tray_icon_activated(self, reason):
        if reason == Qt.QSystemTrayIcon.Trigger:
            self.show()

    def _on_quit(self):
        from . import main
        main.MLXCQt.get_instance().quit()

    @utils.asyncify
    @asyncio.coroutine
    def _on_presence_state_changed(self, index):
        if not self.client.accounts:
            return
        presence = self.presence_state_selector.model().states[index]
        yield from utils.block_widget_for_coro(
            self.presence_state_selector,
            self.client.set_global_presence(presence[0])
        )

    def event(self, *args):
        # print(args)
        return super().event(*args)

    def changeEvent(self, event):
        # minimize to tray if possible
        if self.tray_icon and event.type() == Qt.QEvent.WindowStateChange:
            if self.windowState() & Qt.Qt.WindowMinimized:
                self.hide()
                self.setWindowState(self.windowState() ^ Qt.Qt.WindowMinimized)
                return
        return super().changeEvent(event)

    def closeEvent(self, event):
        # minimize to tray if possible
        if self.tray_icon:
            self.hide()
            event.ignore()
            return
        return super().closeEvent(event)<|MERGE_RESOLUTION|>--- conflicted
+++ resolved
@@ -189,7 +189,7 @@
             self.client.accounts)
 
         self.roster_view.setModel(self.client.roster_root.model)
-<<<<<<< HEAD
+        self.roster_view.setSelectionBehavior(self.roster_view.SelectRows)
         self.roster_view.header().setStretchLastSection(False)
         self.roster_view.header().setSectionResizeMode(
             0,
@@ -205,9 +205,6 @@
             Qt.Qt.CustomContextMenu)
         self.roster_view.customContextMenuRequested.connect(
             self._on_roster_view_context_menu_request)
-=======
-        self.roster_view.setSelectionBehavior(self.roster_view.SelectRows)
->>>>>>> e1590491
 
         self.presence_state_selector.setModel(
             presence_state_list_model.model)
